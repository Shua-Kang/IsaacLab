# Copyright (c) 2022-2025, The Isaac Lab Project Developers (https://github.com/isaac-sim/IsaacLab/blob/main/CONTRIBUTORS.md).
# All rights reserved.
#
# SPDX-License-Identifier: BSD-3-Clause

import isaaclab.sim as sim_utils
from isaaclab.actuators.actuator_cfg import ImplicitActuatorCfg
from isaaclab.assets import ArticulationCfg
from isaaclab.envs import DirectRLEnvCfg
from isaaclab.scene import InteractiveSceneCfg
from isaaclab.sim import PhysxCfg, SimulationCfg
from isaaclab.sim.spawners.materials.physics_materials_cfg import RigidBodyMaterialCfg
from isaaclab.utils import configclass
from isaaclab.sensors import CameraCfg
from .factory_tasks_cfg import ASSET_DIR, FactoryTask, GearMesh, NutThread, PegInsert
import os
from isaaclab.sensors import TiledCamera, TiledCameraCfg, save_images_to_file


OBS_DIM_CFG = {
    "fingertip_pos": 3,
    "fingertip_pos_rel_fixed": 3,
    "fingertip_quat": 4,
    "ee_linvel": 3,
    "ee_angvel": 3,
}

STATE_DIM_CFG = {
    "fingertip_pos": 3,
    "fingertip_pos_rel_fixed": 3,
    "fingertip_quat": 4,
    "ee_linvel": 3,
    "ee_angvel": 3,
    "joint_pos": 7,
    "held_pos": 3,
    "held_pos_rel_fixed": 3,
    "held_quat": 4,
    "fixed_pos": 3,
    "fixed_quat": 4,
    "task_prop_gains": 6,
    "ema_factor": 1,
    "pos_threshold": 3,
    "rot_threshold": 3,
}


@configclass
class ObsRandCfg:
    fixed_asset_pos = [0.001, 0.001, 0.001]


@configclass
class CtrlCfg:
    ema_factor = 0.2

    pos_action_bounds = [0.05, 0.05, 0.05]
    rot_action_bounds = [1.0, 1.0, 1.0]

    pos_action_threshold = [0.02, 0.02, 0.02]
    rot_action_threshold = [0.097, 0.097, 0.097]

    reset_joints = [
        1.5178e-03,
        -1.9651e-01,
        -1.4364e-03,
        -1.9761,
        -2.7717e-04,
        1.7796,
        7.8556e-01,
    ]
    reset_task_prop_gains = [300, 300, 300, 20, 20, 20]
    reset_rot_deriv_scale = 10.0
    default_task_prop_gains = [100, 100, 100, 30, 30, 30]

    # Null space parameters.
    default_dof_pos_tensor = [-1.3003, -0.4015, 1.1791, -2.1493, 0.4001, 1.9425, 0.4754]
    kp_null = 10.0
    kd_null = 6.3246


@configclass
class FactoryEnvCfg(DirectRLEnvCfg):
    decimation = 8
    action_space = 6
    # num_*: will be overwritten to correspond to obs_order, state_order.
    observation_space = 21
    state_space = 72
    obs_order: list = [
        "fingertip_pos_rel_fixed",
        "fingertip_quat",
        "ee_linvel",
        "ee_angvel",
    ]
    state_order: list = [
        "fingertip_pos",
        "fingertip_quat",
        "ee_linvel",
        "ee_angvel",
        "joint_pos",
        "held_pos",
        "held_pos_rel_fixed",
        "held_quat",
        "fixed_pos",
        "fixed_quat",
    ]

    task_name: str = "peg_insert"  # peg_insert, gear_mesh, nut_thread
    task: FactoryTask = FactoryTask()
    obs_rand: ObsRandCfg = ObsRandCfg()
    ctrl: CtrlCfg = CtrlCfg()

    episode_length_s = 10.0  # Probably need to override.
    sim: SimulationCfg = SimulationCfg(
        device="cuda:0",
        dt=1 / 120,
        gravity=(0.0, 0.0, -9.81),
        physx=PhysxCfg(
            solver_type=1,
            max_position_iteration_count=192,  # Important to avoid interpenetration.
            max_velocity_iteration_count=1,
            bounce_threshold_velocity=0.2,
            friction_offset_threshold=0.01,
            friction_correlation_distance=0.00625,
            gpu_max_rigid_contact_count=2**23,
            gpu_max_rigid_patch_count=2**23,
            gpu_collision_stack_size=2**28,
            gpu_max_num_partitions=1,  # Important for stable simulation.
        ),
        physics_material=RigidBodyMaterialCfg(
            static_friction=1.0,
            dynamic_friction=1.0,
        ),
    )

<<<<<<< HEAD
    scene: InteractiveSceneCfg = InteractiveSceneCfg(num_envs=128, env_spacing=2.0)
    current_dir = os.path.dirname(os.path.abspath(__file__))
    usd_path_raw = os.path.join(
        current_dir,
        "..",
        "..",
        "..",
        "..",
        "..",
        "my_assets_new",
        "franka_tacsl_correct",
        "franka.usd",
    )
    robot_usd_path = os.path.normpath(usd_path_raw).replace("\\", "/")
=======
    scene: InteractiveSceneCfg = InteractiveSceneCfg(num_envs=128, env_spacing=2.0, clone_in_fabric=True)

>>>>>>> 5f71ff47
    robot = ArticulationCfg(
        prim_path="/World/envs/env_.*/Robot",
        spawn=sim_utils.UsdFileCfg(
            usd_path=robot_usd_path,
            activate_contact_sensors=True,
            rigid_props=sim_utils.RigidBodyPropertiesCfg(
                disable_gravity=True,
                max_depenetration_velocity=5.0,
                linear_damping=0.0,
                angular_damping=0.0,
                max_linear_velocity=1000.0,
                max_angular_velocity=3666.0,
                enable_gyroscopic_forces=True,
                solver_position_iteration_count=192,
                solver_velocity_iteration_count=1,
                max_contact_impulse=1e32,
            ),
            articulation_props=sim_utils.ArticulationRootPropertiesCfg(
                enabled_self_collisions=False,
                solver_position_iteration_count=192,
                solver_velocity_iteration_count=1,
                fix_root_link=True,
            ),
            collision_props=sim_utils.CollisionPropertiesCfg(
                contact_offset=0.005, rest_offset=0.0
            ),
        ),
        init_state=ArticulationCfg.InitialStateCfg(
            joint_pos={
                "panda_joint1": 0.00871,
                "panda_joint2": -0.10368,
                "panda_joint3": -0.00794,
                "panda_joint4": -1.49139,
                "panda_joint5": -0.00083,
                "panda_joint6": 1.38774,
                "panda_joint7": 0.0,
                "panda_finger_joint2": 0.04,
            },
            pos=(0.0, 0.0, 0.0),
            rot=(1.0, 0.0, 0.0, 0.0),
        ),
        actuators={
            "panda_arm1": ImplicitActuatorCfg(
                joint_names_expr=["panda_joint[1-4]"],
                stiffness=0.0,
                damping=0.0,
                friction=0.0,
                armature=0.0,
                effort_limit_sim=87,
                velocity_limit_sim=124.6,
            ),
            "panda_arm2": ImplicitActuatorCfg(
                joint_names_expr=["panda_joint[5-7]"],
                stiffness=0.0,
                damping=0.0,
                friction=0.0,
                armature=0.0,
                effort_limit_sim=12,
                velocity_limit_sim=149.5,
            ),
            "panda_hand": ImplicitActuatorCfg(
                joint_names_expr=["panda_finger_joint[1-2]"],
                effort_limit_sim=40.0,
                velocity_limit_sim=0.04,
                stiffness=7500.0,
                damping=173.0,
                friction=0.1,
                armature=0.0,
            ),
        },
    )
    tactile_depth_camera : CameraCfg = CameraCfg(
        prim_path="/World/envs/env_0/Robot/panda_hand/Camera/tactile_camera",
        update_period=0.0,
        height=320,
        width=240,
        data_types=["distance_to_image_plane"],  # 等效于 'depth'
        depth_clipping_behavior="none",  # (near_plane, far_plane)
        offset=CameraCfg.OffsetCfg(
            pos=(0.0, 0.0, -0.02034),  # camera_dist
            rot=(0.0, 0.707, 0.707, 0.0),  # 将欧拉角 [pi/2, -pi/2, 0] 转换为四元数
        ),
        spawn=sim_utils.PinholeCameraCfg(),
        debug_vis=True,
        update_latest_camera_pose = True
    )


@configclass
class TerminationsCfg:
    """Termination terms for the MDP."""

    # (1) Terminate if the episode length is exceeded
    time_out = None
    # (2) Terminate if the robot falls
    object_reached_goal = None


@configclass
class FactoryTaskPegInsertCfg(FactoryEnvCfg):
    task_name = "peg_insert"
    task = PegInsert()
    episode_length_s = 10.0
    terminations = TerminationsCfg(
        time_out=None,
        object_reached_goal=None,
    )


@configclass
class FactoryTaskGearMeshCfg(FactoryEnvCfg):
    task_name = "gear_mesh"
    task = GearMesh()
    episode_length_s = 20.0


@configclass
class FactoryTaskNutThreadCfg(FactoryEnvCfg):
    task_name = "nut_thread"
    task = NutThread()
    episode_length_s = 30.0<|MERGE_RESOLUTION|>--- conflicted
+++ resolved
@@ -132,7 +132,6 @@
         ),
     )
 
-<<<<<<< HEAD
     scene: InteractiveSceneCfg = InteractiveSceneCfg(num_envs=128, env_spacing=2.0)
     current_dir = os.path.dirname(os.path.abspath(__file__))
     usd_path_raw = os.path.join(
@@ -147,10 +146,8 @@
         "franka.usd",
     )
     robot_usd_path = os.path.normpath(usd_path_raw).replace("\\", "/")
-=======
     scene: InteractiveSceneCfg = InteractiveSceneCfg(num_envs=128, env_spacing=2.0, clone_in_fabric=True)
 
->>>>>>> 5f71ff47
     robot = ArticulationCfg(
         prim_path="/World/envs/env_.*/Robot",
         spawn=sim_utils.UsdFileCfg(
